--- conflicted
+++ resolved
@@ -76,15 +76,9 @@
         socket = self.cfg.get('honeypot-docker', 'uri')
         image = self.cfg.get('honeypot-docker', 'image')
         launch_cmd = self.cfg.get('honeypot-docker', 'launch_cmd')
-<<<<<<< HEAD
-        hostname = self.cfg.get('honeypot-docker', 'hostname')
+        self.sensor_name = self.cfg.get('honeypot-docker', 'hostname')
         honey_port = config.get_int(self.cfg, 'honeypot-docker', 'honey_port')
         pids_limit = config.get_int(self.cfg, 'honeypot-docker', 'pids_limit')
-=======
-        self.sensor_name = self.cfg.get('honeypot-docker', 'hostname')
-        honey_port = int(self.cfg.get('honeypot-docker', 'honey_port'))
-        pids_limit = get_int(self.cfg, 'honeypot-docker', 'pids_limit')
->>>>>>> 8152afa8
         mem_limit = self.cfg.get('honeypot-docker', 'mem_limit')
         memswap_limit = self.cfg.get('honeypot-docker', 'memswap_limit')
         shm_size = self.cfg.get('honeypot-docker', 'shm_size')
@@ -96,13 +90,8 @@
                                           shm_size, cpu_period, cpu_shares, cpuset_cpus)
         self.container = self.docker_drive.launch_container()
 
-<<<<<<< HEAD
-        log.msg(log.LCYAN, '[PLUGIN][DOCKER]', 'Launched container (%s, %s)' % (self.container['ip'], self.container['id']))
-        sensor_name = hostname
-=======
         log.msg(log.LCYAN, '[PLUGIN][DOCKER]',
                 'Launched container (%s, %s)' % (self.container['ip'], self.container['id']))
->>>>>>> 8152afa8
         honey_ip = self.container['ip']
 
         return {'success': True, 'sensor_name': self.sensor_name, 'honey_ip': honey_ip, 'honey_port': honey_port,
@@ -143,19 +132,6 @@
         return True
 
 
-<<<<<<< HEAD
-=======
-def get_int(cfg, path0, path1):
-    if cfg.has_option(path0, path1):
-        if config.checkValidNumber(cfg, [path0, path1]):
-            return int(cfg.get(path0, path1))
-        else:
-            return None
-    else:
-        return None
-
-
->>>>>>> 8152afa8
 class docker_driver():
     def __init__(self, socket, image, launch_cmd, hostname, pids_limit, mem_limit, memswap_limit, shm_size, cpu_period,
                  cpu_shares, cpuset_cpus):
