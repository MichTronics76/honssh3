--- conflicted
+++ resolved
@@ -27,26 +27,12 @@
 # OR TORT (INCLUDING NEGLIGENCE OR OTHERWISE) ARISING IN ANY WAY
 # OUT OF THE USE OF THIS SOFTWARE, EVEN IF ADVISED OF THE POSSIBILITY OF
 # SUCH DAMAGE.
-<<<<<<< HEAD
-import os
-
-from docker import Client
-from twisted.python import filepath
-from watchdog.events import FileSystemEventHandler
-from watchdog.observers import Observer
-
-from honssh import spoof, log
-from honssh.config import Config
-from honssh.honeypot.docker_utils import docker_cleanup
-from honssh.utils import validation
-=======
 
 from honssh import spoof
 from honssh.config import Config
 from honssh.utils import validation
 from .docker_utils import docker_cleanup
 from .docker_utils.docker_driver import DockerDriver
->>>>>>> f5ed21f3
 
 
 class Plugin(object):
@@ -170,208 +156,4 @@
             if not self.cfg.check_exist(prop):
                 return False
 
-<<<<<<< HEAD
-        return True
-
-
-class DockerDriver(object):
-
-    def __init__(self, socket, image, launch_cmd, hostname, pids_limit, mem_limit, memswap_limit, shm_size, cpu_period,
-                 cpu_shares, cpuset_cpus, peer_ip, reuse_container):
-        self.container_id = None
-        self.container_ip = None
-        self.connection = None
-        self.socket = socket
-        self.image = image
-        self.hostname = hostname
-        self.launch_cmd = launch_cmd
-        self.pids_limit = pids_limit
-        self.mem_limit = mem_limit
-        self.memswap_limit = memswap_limit
-        self.shm_size = shm_size
-        self.cpu_period = cpu_period
-        self.cpu_shares = cpu_shares
-        self.cpuset_cpus = cpuset_cpus
-        self.peer_ip = peer_ip
-        self.reuse_container = reuse_container
-
-        self.watcher = None
-        self.overlay_folder = None
-        self.mount_dir = None
-        self.max_filesize = 0
-        self.use_revisions = False
-
-        self.make_connection()
-
-    def make_connection(self):
-        self.connection = Client(self.socket)
-
-    def launch_container(self):
-        if self.reuse_container:
-            try:
-                # Check for existing container
-                container_data = self.connection.inspect_container(self.peer_ip)
-                # Get container id
-                self.container_id = container_data['Id']
-                log.msg(log.LGREEN, '[PLUGIN][DOCKER]', 'Reusing container %s ' % self.container_id)
-                # Restart container
-                self.connection.restart(self.container_id)
-            except:
-                self.container_id = None
-                pass
-
-        if self.container_id is None:
-            host_config = self.connection.create_host_config(pids_limit=self.pids_limit, mem_limit=self.mem_limit,
-                                                             memswap_limit=self.memswap_limit, shm_size=self.shm_size,
-                                                             cpu_period=self.cpu_period, cpu_shares=self.cpu_shares,
-                                                             cpuset_cpus=self.cpuset_cpus)
-            self.container_id = \
-                self.connection.create_container(image=self.image, tty=True, hostname=self.hostname,
-                                                 name=self.peer_ip, host_config=host_config)['Id']
-            self.connection.start(self.container_id)
-
-        exec_id = self.connection.exec_create(self.container_id, self.launch_cmd)['Id']
-        self.connection.exec_start(exec_id, tty=True)
-        container_data = self.connection.inspect_container(self.container_id)
-        self.container_ip = container_data['NetworkSettings']['Networks']['bridge']['IPAddress']
-
-        log.msg(log.LCYAN, '[PLUGIN][DOCKER]',
-                'Launched container (%s, %s)' % (self.container_ip, self.container_id))
-
-        return {"id": self.container_id, "ip": self.container_ip}
-
-    def teardown_container(self, destroy_container):
-        if self.watcher is not None:
-            self.watcher.unschedule_all()
-            log.msg(log.LCYAN, '[PLUGIN][DOCKER]', 'Filesystem watcher stopped')
-
-        self.connection.stop(self.container_id)
-        log.msg(log.LCYAN, '[PLUGIN][DOCKER]',
-                'Stopped container (%s, %s)' % (self.container_ip, self.container_id))
-
-        # Check for container reuse
-        if not self.reuse_container or destroy_container:
-            self.connection.remove_container(self.container_id, force=True)
-            log.msg(log.LCYAN, '[PLUGIN][DOCKER]',
-                    'Destroyed container (%s, %s)' % (self.container_ip, self.container_id))
-
-    def _file_get_contents(self, filename):
-        with open(filename) as f:
-            return f.read()
-
-    def start_watcher(self, dest_path, max_filesize, use_revisions):
-        if self.watcher is None:
-            self.overlay_folder = dest_path
-            self.max_filesize = max_filesize
-            self.use_revisions = use_revisions
-
-            # Check if watching should be started
-            if len(self.overlay_folder) > 0:
-                # Create overlay folder if needed
-                if not os.path.exists(self.overlay_folder):
-                    os.makedirs(self.overlay_folder)
-                    os.chmod(self.overlay_folder, 0755)
-
-                self._start_inotify()
-
-    def _start_inotify(self):
-        docker_info = self.connection.info()
-        docker_root = docker_info['DockerRootDir']
-        storage_driver = docker_info['Driver']
-
-        supported_storage = {
-            'aufs': '%s/%s/mnt/%s',  # -> /var/lib/docker/aufs/mnt/<mount-id>
-            'btrfs': '%s/%s/subvolumes/%s',  # -> /var/lib/docker/btrfs/subvolumes/<mount-id>
-            'overlay': '%s/%s/%s/merged',  # -> /var/lib/docker/overlay/<mount-id>/merged
-            'overlay2': '%s/%s/%s/merged'  # -> /var/lib/docker/overlay2/<mount-id>/merged
-        }
-
-        if storage_driver in supported_storage:
-            # Get container mount id
-            mount_id = self._file_get_contents(('%s/image/%s/layerdb/mounts/%s/mount-id' % (docker_root, storage_driver, self.container_id)))
-            # construct mount path
-            self.mount_dir = supported_storage[storage_driver] % (docker_root, storage_driver, mount_id)
-
-            log.msg(log.LGREEN, '[PLUGIN][DOCKER]', 'Starting filesystem watcher at %s' % self.mount_dir)
-
-            try:
-                # Create watcher and start watching
-                self.watcher = Observer()
-                event_handler = DockerFileSystemEventHandler(self.overlay_folder, self.mount_dir,
-                                                             self.max_filesize, self.use_revisions);
-                self.watcher.schedule(event_handler, self.mount_dir, recursive=True)
-                self.watcher.start()
-
-                log.msg(log.LGREEN, '[PLUGIN][DOCKER]', 'Filesystem watcher started')
-            except Exception as exc:
-                log.msg(log.LRED, '[PLUGIN][DOCKER]', 'Failed to start filesystem watcher "%s"' % str(exc))
-        else:
-            log.msg(log.LRED, '[PLUGIN][DOCKER]',
-                    'Filesystem watcher not supported for storage driver "%s"' % storage_driver)
-
-
-class DockerFileSystemEventHandler(FileSystemEventHandler):
-    def __init__(self, overlay_folder, mount_dir, max_filesize, use_revisions):
-        super(FileSystemEventHandler, self).__init__()
-        self.overlay_folder = overlay_folder
-        self.mount_dir = mount_dir
-        self.max_filesize = max_filesize
-        self.use_revisions = use_revisions
-
-    def on_modified(self, event):
-        #log.msg(log.LYELLOW, '[FS_WATCH][on_modified]', '%s' % repr(event))
-
-        if not event.is_directory:
-            self.process_event(event.src_path)
-
-    def on_moved(self, event):
-        #log.msg(log.LYELLOW, '[FS_WATCH][on_moved]', '%s' % repr(event))
-
-        if not event.is_directory:
-            self.process_event(event.dest_path)
-
-    def process_event(self, file_path):
-        file = filepath.FilePath(file_path)
-        #log.msg(log.LYELLOW, '[FS_WATCH][process_event]', '%s' % str(file))
-
-        if file.exists() and file.getsize() > 0:
-            # Check max_filesize constraint
-            if self.max_filesize == 0 or (self.max_filesize > 0 and (file.getsize() / 1024) <= self.max_filesize):
-                # Construct src and dest path as string
-                src_path = '%s/%s' % (file.dirname(), file.basename())
-                dest_path = '%s/%s' % (self.overlay_folder, src_path.replace(self.mount_dir, ''))
-
-                # Create dest file object
-                d = filepath.FilePath(dest_path)
-
-                # Check for revision constraint
-                if self.use_revisions and d.exists():
-                    c = 0
-                    while True:
-                        # Increment counter and construct new path
-                        c += 1
-                        dpath = dest_path + "-" + str(c)
-                        d = filepath.FilePath(dpath)
-
-                        # Check for new path
-                        if not d.exists():
-                            dest_path = dpath
-                            break
-
-                #log.msg(log.LBLUE, '[COPY]', '%s / %s' % (src_path, dest_path))
-
-                try:
-                    # Create directory tree
-                    os.makedirs('%s%s' % (self.overlay_folder, file.dirname().replace(self.mount_dir, '')))
-                except:
-                    # Ignore exception
-                    pass
-
-                try:
-                    # Do actual copy
-                    file.copyTo(d)
-                except Exception as exc:
-                    log.msg(log.LRED, '[PLUGIN][DOCKER][FS_WATCH]', 'FAILED TO COPY "%s" - %s' % (src_path, str(exc)))
-=======
-        return True
->>>>>>> f5ed21f3
+        return True