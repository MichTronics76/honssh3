# Copyright (c) 2013 Thomas Nicholson <tnnich@googlemail.com>
# All rights reserved.
#
# Redistribution and use in source and binary forms, with or without
# modification, are permitted provided that the following conditions
# are met:
#
# 1. Redistributions of source code must retain the above copyright
#    notice, this list of conditions and the following disclaimer.
# 2. Redistributions in binary form must reproduce the above copyright
#    notice, this list of conditions and the following disclaimer in the
#    documentation and/or other materials provided with the distribution.
# 3. The names of the author(s) may not be used to endorse or promote
#    products derived from this software without specific prior written
#    permission.
#
# THIS SOFTWARE IS PROVIDED BY THE AUTHORS ``AS IS'' AND ANY EXPRESS OR
# IMPLIED WARRANTIES, INCLUDING, BUT NOT LIMITED TO, THE IMPLIED WARRANTIES
# OF MERCHANTABILITY AND FITNESS FOR A PARTICULAR PURPOSE ARE DISCLAIMED.
# IN NO EVENT SHALL THE AUTHORS BE LIABLE FOR ANY DIRECT, INDIRECT,
# INCIDENTAL, SPECIAL, EXEMPLARY, OR CONSEQUENTIAL DAMAGES (INCLUDING,
# BUT NOT LIMITED TO, PROCUREMENT OF SUBSTITUTE GOODS OR SERVICES;
# LOSS OF USE, DATA, OR PROFITS; OR BUSINESS INTERRUPTION) HOWEVER CAUSED
# AND ON ANY THEORY OF LIABILITY, WHETHER IN CONTRACT, STRICT LIABILITY,
# OR TORT (INCLUDING NEGLIGENCE OR OTHERWISE) ARISING IN ANY WAY
# OUT OF THE USE OF THIS SOFTWARE, EVEN IF ADVISED OF THE POSSIBILITY OF
# SUCH DAMAGE.

from twisted.conch.ssh import factory, transport, service
from twisted.conch.ssh.transport import SSHCiphers
from twisted.python import log
from twisted.internet import reactor, defer, threads
from honssh import client, output, networking, honsshServer, connections
from honssh.protocols import sftp, ssh
from kippo.core.config import config
from kippo.dblog import mysql
from hpfeeds import hpfeeds
from plugins.containers import get_container_driver
import datetime, time, os, struct, re, subprocess, random

class HonsshServerTransport(honsshServer.HonsshServer):
    cfg = config()
       
    def connectionMade(self):
        self.timeoutCount = 0
        self.interactors = []
        self.wasConnected = False
        self.networkingSetup = False
      
        self.out = output.Output(self.factory)
        self.net = networking.Networking()

        self.disconnected = False
        self.clientConnected = False
        self.finishedSending = False
        self.delayedPackets = []
        
        self.endIP = self.transport.getPeer().host   
        self.localIP = self.transport.getHost().host
        
        preAuthDefer = threads.deferToThread(self.preAuth)
        preAuthDefer.addCallback(self.preAuthConn)
        
        honsshServer.HonsshServer.connectionMade(self)
        
    def connectionLost(self, reason):
        self.disconnected = True
        try:
            self.client.loseConnection()       
        except:
            pass
        honsshServer.HonsshServer.connectionLost(self, reason)
        
        if self.wasConnected:       
            self.out.connectionLost()
        if self.networkingSetup:
            self.net.removeNetworking(self.factory.connections.connections)
        
        if self.cfg.get('containers', 'enabled'):
            self.container_driver.teardown_container()
            log.msg("[PLUGIN:CONTAINERS] Shutdown container (%s, %s)" % (self.container['ip'], self.container['id']))
        
    def ssh_KEXINIT(self, packet):
        return honsshServer.HonsshServer.ssh_KEXINIT(self, packet)
       
    def dispatchMessage(self, messageNum, payload):
        if honsshServer.HonsshServer.isEncrypted(self, "both"):
            if not self.clientConnected:
                log.msg("[SERVER] CONNECTION TO HONEYPOT NOT READY, BUFFERING PACKET")
                self.delayedPackets.append([messageNum, payload])
            else:
                if not self.finishedSending:
                    self.delayedPackets.append([messageNum, payload])
                else:
                    self.sshParse.parsePacket("[SERVER]", messageNum, payload)
        else:                    
            honsshServer.HonsshServer.dispatchMessage(self, messageNum, payload)
        
    def sendPacket(self, messageNum, payload):
        honsshServer.HonsshServer.sendPacket(self, messageNum, payload)
        
    def preAuth(self):
        if self.cfg.has_option('app_hooks', 'pre_auth_script'):
            if self.cfg.get('app_hooks', 'pre_auth_script') != '':
                log.msg('[SERVER] Calling pre_auth_script')
                preAuthCommand = self.cfg.get('app_hooks', 'pre_auth_script') + ' ' + self.endIP + ' ' + self.localIP
                sp = subprocess.Popen(preAuthCommand, shell=True, stdout=subprocess.PIPE, stderr=subprocess.STDOUT)
                result = sp.communicate()
                if sp.returncode == 0:
                    binder = result[0].split(',')
                    self.sensorName = binder[0].lstrip().strip()
                    self.honeyIP = binder[1].lstrip().strip()
                    self.honeyPort = int(binder[2].lstrip().strip())
                    return True, self.sensorName, self.honeyIP, self.honeyPort
                else:
                    return False, result[0], None, None
                
        if self.cfg.get('containers', 'enabled'):
            socket = self.cfg.get('containers', 'uri')
            image = self.cfg.get('containers', 'image')
            driver = self.cfg.get('containers', 'driver')
            launch_cmd = self.cfg.get('containers', 'launch_cmd')
            hostname = self.cfg.get('containers', 'hostname')
            self.container_driver = get_container_driver(driver, socket, image, log, launch_cmd, hostname)
            self.container = self.container_driver.launch_container()

            log.msg("[PLUGIN:CONTAINERS] Launched container (%s, %s)" % (self.container['ip'], self.container['id']))
            self.sensorName = self.container['id']
            self.honeyIP = self.container['ip']
            self.honeyPort = int(self.cfg.get('honeypot','honey_port'))

        else:
            self.sensorName = self.cfg.get('honeypot','sensor_name')
            self.honeyIP = self.cfg.get('honeypot','honey_addr')
            self.honeyPort = int(self.cfg.get('honeypot','honey_port'))

        return True, self.sensorName, self.honeyIP, self.honeyPort
        
    def preAuthConn(self, input):
        success, theSensorName, theIP, thePort = input
        if success:
            if not self.disconnected:
                log.msg('[SERVER] Connecting to Honeypot: ' + theSensorName + ' (' + theIP + ':' + str(thePort) + ')')
                clientFactory = client.HonsshClientFactory()
                clientFactory.server = self
                self.bindIP = self.net.setupNetworking(self.endIP, str(thePort))
                self.networkingSetup = True
                reactor.connectTCP(theIP, thePort, clientFactory, bindAddress=(self.bindIP, self.transport.getPeer().port), timeout=10)
                
                self.sshParse = ssh.SSH(self, self.out)
                            
                tunnelsUpDefer = threads.deferToThread(self.tunnelsUp)
                tunnelsUpDefer.addCallback(self.tunnelsUpConn)
        else:
            log.msg("[SERVER][ERROR] SCRIPT ERROR - " + theSensorName)
            log.msg("[SERVER][ERROR] - DISCONNECTING ATTACKER")
            self.loseConnection()
        
    def tunnelsUp(self):
        self.timeoutCount = 0
        while not self.clientConnected:
            time.sleep(0.5)
            self.timeoutCount = self.timeoutCount + 0.5
            if self.timeoutCount == 10:
                break
        return self.clientConnected

    def tunnelsUpConn(self, success):
        if success:
            log.msg("[SERVER] CLIENT CONNECTED, REPLAYING BUFFERED PACKETS")
            self.out.connectionMade(self.endIP, self.transport.getPeer().port, self.honeyIP, self.honeyPort, self.sensorName)
            self.out.setVersion(self.otherVersionString)
            self.wasConnected = True
            for packet in self.delayedPackets:
                self.sshParse.parsePacket("[SERVER]", packet[0], packet[1])
            self.finishedSending = True
        else:
            log.msg("[SERVER][ERROR] COULD NOT CONNECT TO HONEYPOT AFTER 10 SECONDS - DISCONNECTING CLIENT")
            self.loseConnection()
        
class HonsshServerFactory(factory.SSHFactory):
    cfg = config()
    otherVersionString = ''
    connections = connections.Connections()
    hpLog = None
    dbLog = None
    
    def __init__(self):
        clientFactory = client.HonsshSlimClientFactory()
        clientFactory.server = self
        
        reactor.connectTCP(self.cfg.get('honeypot', 'honey_addr'), int(self.cfg.get('honeypot', 'honey_port')), clientFactory)
               
        if self.cfg.get('hpfeeds', 'enabled') == 'true':
            hp = hpfeeds.HPLogger()
            self.hpLog = hp.start(self.cfg)
            
        if self.cfg.get('database_mysql', 'enabled') == 'true':
            db = mysql.DBLogger()
            self.dbLog = db.start(self.cfg)
            
        log.msg('[SERVER] Acquiring SSH Version String from honey_addr:honey_port') 
    
    def buildProtocol(self, addr):
        t = HonsshServerTransport()
               
        t.ourVersionString = self.ourVersionString
        t.factory = self
        t.supportedPublicKeys = self.privateKeys.keys()

        if not self.primes:
            ske = t.supportedKeyExchanges[:]
<<<<<<< HEAD
            if 'diffie-hellman-group-exchange-sha1' in ske:
                ske.remove('diffie-hellman-group-exchange-sha1')
            if 'diffie-hellman-group-exchange-sha256' in ske:
                ske.remove('diffie-hellman-group-exchange-sha256')
=======
            ske.remove('diffie-hellman-group-exchange-sha1')
            ske.remove('diffie-hellman-group-exchange-sha256')
>>>>>>> 0e00604b
            t.supportedKeyExchanges = ske
            
        t.supportedCiphers = ['aes128-ctr', 'aes192-ctr', 'aes256-ctr', 'aes128-cbc', '3des-cbc', 'blowfish-cbc', 'cast128-cbc', 'aes192-cbc', 'aes256-cbc' ]
        t.supportedPublicKeys = ['ssh-rsa', 'ssh-dss']
        t.supportedMACs = [ 'hmac-md5', 'hmac-sha1']
        return t<|MERGE_RESOLUTION|>--- conflicted
+++ resolved
@@ -210,15 +210,10 @@
 
         if not self.primes:
             ske = t.supportedKeyExchanges[:]
-<<<<<<< HEAD
             if 'diffie-hellman-group-exchange-sha1' in ske:
                 ske.remove('diffie-hellman-group-exchange-sha1')
             if 'diffie-hellman-group-exchange-sha256' in ske:
                 ske.remove('diffie-hellman-group-exchange-sha256')
-=======
-            ske.remove('diffie-hellman-group-exchange-sha1')
-            ske.remove('diffie-hellman-group-exchange-sha256')
->>>>>>> 0e00604b
             t.supportedKeyExchanges = ske
             
         t.supportedCiphers = ['aes128-ctr', 'aes192-ctr', 'aes256-ctr', 'aes128-cbc', '3des-cbc', 'blowfish-cbc', 'cast128-cbc', 'aes192-cbc', 'aes256-cbc' ]
